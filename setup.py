--- conflicted
+++ resolved
@@ -1,74 +1,70 @@
-#!/usr/bin/env python3
-# -*- coding: utf-8 -*-
-
-# Uniblow : setup data
-# Copyright (C) 2021  BitLogiK
-
-
-from setuptools import setup, find_packages
-from version import VERSION
-
-with open("README.md") as readme_file:
-    readme = readme_file.read()
-
-
-setup(
-    name="Uniblow",
-    version=VERSION,
-    description="a UNiversal BLOckchain Wallet",
-    long_description=readme + "\n\n",
-    long_description_content_type="text/markdown",
-    keywords="blockchain wallet bitcoin cryptography security",
-    author="BitLogiK",
-    author_email="contact@bitlogik.fr",
-    url="https://github.com/bitlogik/uniblow",
-    license="GPLv3",
-    python_requires=">=3.6",
-    install_requires=[
-        "wxPython==4.1.1",
-        "cryptography>=3.3",
-        "pysha3==1.0.2",
-        "qrcode==6.1",
-        "PyNaCl==1.5.0",
-        "pyweb3==0.1.3",
-        "OpenPGPpy==0.4",
-        "hidapi==0.11.0.post2",
-<<<<<<< HEAD
-        "pyWalletConnect==1.1.4",
-=======
-        "pyWalletConnect==1.2.0",
->>>>>>> 7d87b9fd
-    ],
-    package_data={
-        "gui": [
-            "uniblow.ico",
-            "good.bmp",
-            "bad.bmp",
-            "GenSeed.png",
-            "GenSeeddn.png",
-            "copy.png",
-            "copydn.png",
-            "histo.png",
-            "histodn.png",
-            "SeekAssets.png",
-            "SeekAssetsdn.png",
-            "send.png",
-            "senddn.png",
-            "swipe.png",
-            "swipedn.png",
-        ]
-    },
-    include_package_data=False,
-    classifiers=[
-        "Programming Language :: Python :: 3 :: Only",
-        "License :: OSI Approved :: GNU General Public License v3 (GPLv3)",
-        "Intended Audience :: End Users/Desktop",
-        "Intended Audience :: Developers",
-        "Intended Audience :: Information Technology",
-        "Topic :: Office/Business :: Financial",
-        "Topic :: Security :: Cryptography",
-        "Topic :: Software Development :: Libraries :: Python Modules",
-    ],
-    packages=find_packages(),
-    zip_safe=False,
-)
+#!/usr/bin/env python3
+# -*- coding: utf-8 -*-
+
+# Uniblow : setup data
+# Copyright (C) 2021  BitLogiK
+
+
+from setuptools import setup, find_packages
+from version import VERSION
+
+with open("README.md") as readme_file:
+    readme = readme_file.read()
+
+
+setup(
+    name="Uniblow",
+    version=VERSION,
+    description="a UNiversal BLOckchain Wallet",
+    long_description=readme + "\n\n",
+    long_description_content_type="text/markdown",
+    keywords="blockchain wallet bitcoin cryptography security",
+    author="BitLogiK",
+    author_email="contact@bitlogik.fr",
+    url="https://github.com/bitlogik/uniblow",
+    license="GPLv3",
+    python_requires=">=3.6",
+    install_requires=[
+        "wxPython==4.1.1",
+        "cryptography>=3.3",
+        "pysha3==1.0.2",
+        "qrcode==6.1",
+        "PyNaCl==1.5.0",
+        "pyweb3==0.1.3",
+        "OpenPGPpy==0.4",
+        "hidapi==0.11.0.post2",
+        "pyWalletConnect==1.2.0",
+    ],
+    package_data={
+        "gui": [
+            "uniblow.ico",
+            "good.bmp",
+            "bad.bmp",
+            "GenSeed.png",
+            "GenSeeddn.png",
+            "copy.png",
+            "copydn.png",
+            "histo.png",
+            "histodn.png",
+            "SeekAssets.png",
+            "SeekAssetsdn.png",
+            "send.png",
+            "senddn.png",
+            "swipe.png",
+            "swipedn.png",
+        ]
+    },
+    include_package_data=False,
+    classifiers=[
+        "Programming Language :: Python :: 3 :: Only",
+        "License :: OSI Approved :: GNU General Public License v3 (GPLv3)",
+        "Intended Audience :: End Users/Desktop",
+        "Intended Audience :: Developers",
+        "Intended Audience :: Information Technology",
+        "Topic :: Office/Business :: Financial",
+        "Topic :: Security :: Cryptography",
+        "Topic :: Software Development :: Libraries :: Python Modules",
+    ],
+    packages=find_packages(),
+    zip_safe=False,
+)